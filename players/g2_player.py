--- conflicted
+++ resolved
@@ -67,7 +67,6 @@
         dist, rad_ang = dist_ang
         return (dist, rad_ang - (math.pi/2 * self.player_idx))
 
-<<<<<<< HEAD
     def get_home_coords(self):
         if self.player_idx == 0:
             return Point(0.5, 0.5)
@@ -117,9 +116,6 @@
                 forces[unit]["dist_friend"] = "None"
         return forces
 
-=======
->>>>>>> 439d2437
-
     def play(self, unit_id, unit_pos, map_states, current_scores, total_scores) -> List[Tuple[float, float]]:
         """Function which based on current game state returns the distance and angle of each unit active on the board
 
