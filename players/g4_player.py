import logging
import multiprocessing
import pdb
from abc import ABC, abstractmethod
from enum import Enum
from glob import glob
from os import makedirs, remove
from random import randint, uniform
from typing import Callable, Tuple, TypeAlias

import matplotlib.pyplot as plt
import numpy as np
import pandas as pd
from matplotlib import colors
from matplotlib.collections import LineCollection
from scipy.spatial import KDTree
from shapely.geometry import LineString, MultiPoint, Point, Polygon, box
from shapely.ops import nearest_points, voronoi_diagram

from constants import dispute_color, player_color, tile_color

EPSILON = 0.0000001


def point_to_floats(p: Point):
    return np.array([float(p.x), float(p.y)])


class GameParameters:
    """Represents constant game parameters that don't change."""

    total_days: int
    spawn_days: int
    player_idx: int
    spawn_point: tuple[float, float]
    min_dim: int
    max_dim: int
    home_base: tuple[float, float]


def get_nearest_unit(
    args: tuple[tuple[int, int], int, KDTree, dict[int, str]]
) -> tuple[tuple[int, int], int, str]:
    pos, player, kdtree, idx_to_id = args
    tile_x, tile_y = pos
    # Find closest unit
    # KDTree returns the index of the nearest point from the input list of points
    _, closest_unit_idx = kdtree.query((tile_x + 0.5, tile_y + 0.5))
    # Convert that index to the unit id
    return pos, player, idx_to_id[closest_unit_idx]


# Pool initialization must be below the declaration for get_nearest_unit
THREADED = True
if THREADED:
    pool = multiprocessing.Pool(multiprocessing.cpu_count())


class StateUpdate:
    """Represents all of the data that changes between turns."""

    params: GameParameters
    unit_id: list[list[str]]
    unit_pos: list[list[Point]]
    map_states: list[list[int]]
    turn: int

    def __init__(
        self,
        params: GameParameters,
        turn: int,
        unit_id: list[list[str]],
        unit_pos: list[list[Point]],
        map_states: list[list[int]],
    ):
        self.params = params
        self.turn = turn
        self.unit_id = unit_id
        self.unit_pos = unit_pos
        self.map_states = map_states

    # =============================
    # Role Update Utility Functions
    # =============================

    def own_units(self):
        """Returns dictionary of `unit_id -> unit_pos` for this player's units."""

        return {
            unit_id: unit_pos
            for unit_id, unit_pos in zip(
                self.unit_id[self.params.player_idx],
                [pos for pos in self.unit_pos[self.params.player_idx]],
            )
        }

    def enemy_units(self):
        """Returns dictionary of `enemy player -> [(unit_id, unit_pos)]`."""

        return {
            enemy_id: list(zip(self.unit_id[enemy_id], self.unit_pos[enemy_id]))
            for enemy_id in range(4)
            if enemy_id != self.params.player_idx
        }

    def all_enemy_units(self):
        """Returns all enemy units in a list `[(unit_id, unit_pos)]`."""
        return [
            unit for enemy_units in self.enemy_units().values() for unit in enemy_units
        ]

    def unit_ownership(self):
        """
        Returns tile/unit ownership information `(unit_to_owned, tile_to_unit)`.

        `unit_to_owned`: dict of dicts `player_idx -> unit_id -> [(tile_x, tile_y)]`
        `tile_to_unit`: dict of `(tile_x, tile_y) -> (player_idx, unit_id)`
        """
        # player -> unit -> [(x, y)]
        unit_to_owned: dict[int, dict[str, list[tuple[int, int]]]] = {
            0: {},
            1: {},
            2: {},
            3: {},
        }
        # (x, y) -> (player, unit)
        tile_to_unit: dict[tuple[int, int], tuple[int, str]] = {}

        player_unit_idx_to_id = {
            player: {idx: uid for idx, uid in enumerate(self.unit_id[player])}
            for player in range(4)
        }
        player_kdtrees = {player: KDTree(self.unit_pos[player]) for player in range(4)}

        work: list[tuple[tuple[int, int], int, KDTree, dict[int, str]]] = []
        for tile_x in range(self.params.max_dim):
            for tile_y in range(self.params.max_dim):
                tile_state = self.map_states[tile_x][tile_y]
                # Disputed tiles aren't owned by any unit
                if tile_state == -1:
                    continue

                # 1-4 -> 0-3
                owning_player = tile_state - 1
                work.append(
                    (
                        (tile_x, tile_y),
                        owning_player,
                        player_kdtrees[owning_player],
                        player_unit_idx_to_id[owning_player],
                    )
                )

        if THREADED:
            results = pool.map(get_nearest_unit, work)
        else:
            results = map(get_nearest_unit, work)

        for result in results:
            pos, owning_player, closest_uid = result
            if not closest_uid in unit_to_owned[owning_player]:
                unit_to_owned[owning_player][closest_uid] = []
            unit_to_owned[owning_player][closest_uid].append(pos)

            tile_to_unit[pos] = (owning_player, closest_uid)

        return unit_to_owned, tile_to_unit


# =======================
# Force Utility Functions
# =======================
def force_vec(p1, p2):
    """Vector direction and magnitude pointing from `p2` to `p1`"""
    v = p1 - p2
    mag = np.linalg.norm(v)
    unit = v / (mag + EPSILON)
    return unit, mag


def to_polar(p):
    x, y = p
    return np.sqrt(x**2 + y**2), np.arctan2(y, x)


def normalize(v):
    return v / np.linalg.norm(v)


def repelling_force(p1, p2) -> tuple[float, float]:
    dir, mag = force_vec(p1, p2)
    # Inverse magnitude: closer things apply greater force
    return dir * 1 / (mag + EPSILON)


EASING_EXP = 5


def ease_in(x):
    if x > 1:
        return 1
    elif x < 0:
        return 0
    else:
        return x**EASING_EXP


def ease_out(x):
    if x > 1:
        return 0
    elif x < 0:
        return 1
    else:
        return 1 - ((1 - x) ** EASING_EXP)


class RoleType(Enum):
    DEFENDER = 1
    ATTACKER = 2
    SCOUT = 3


class Role(ABC):
    _logger: logging.Logger
    _params: GameParameters
    _allocated_units: list[str]

    def __init__(self, logger, params):
        self._logger = logger
        self._params = params
        self.__allocated_units = []

    def _debug(self, *args):
        self._logger.info(" ".join(str(a) for a in args))

    # ===========
    # Role Common
    # ===========

    def allocate_unit(self, unit_id: str):
        self.__allocated_units.append(unit_id)

    def deallocate_unit(self, unit_id: str):
        self.__allocated_units = [
            unit for unit in self.__allocated_units if unit != unit_id
        ]

    @property
    def units(self):
        return self.__allocated_units.copy()

    @property
    def params(self):
        return self._params

    def turn_moves(self, update: StateUpdate):
        alive_units = set(update.own_units().keys())
        allocated_set = set(self.__allocated_units)
        dead_units = allocated_set - alive_units
        self.__allocated_units = list(allocated_set - dead_units)

        return self._turn_moves(update, dead_units)

    # ===================
    # Role Specialization
    # ===================

    @abstractmethod
    def _turn_moves(
        self, update: StateUpdate, dead_units: set[str]
    ) -> dict[str, tuple[float, float]]:
        """Returns the moves this turn for the units allocated to this role."""
        pass

    @abstractmethod
    def deallocation_candidate(self, target_point: tuple[float, float]) -> str:
        """Returns a suitable allocated unit to be de-allocated and used for other roles."""
        pass


class LatticeDefender(Role):
    __spawn_jitter: dict[str, tuple[float, float]]
    __radius: float
    counter: int

    def __init__(self, logger, params, radius):
        super().__init__(logger, params)
        self.__radius = radius
        self.__spawn_jitter = {}
        self.counter = 0

    def inside_radius(self, unit_pos: Point):
        dist = np.linalg.norm(unit_pos - self.params.home_base)
        if dist > self.__radius:
            in_vec, _ = force_vec(self.params.home_base, unit_pos)
            return in_vec
        return np.array([0, 0])

    def _turn_moves(self, update, dead_units):
        self.counter += 1
        envelope = box(0, 0, self.params.max_dim, self.params.max_dim)
        points = MultiPoint(
            [Point(pos) for pos in update.unit_pos[self.params.player_idx]]
        )
        voronoi_polys = list(voronoi_diagram(points, envelope=envelope))

        # Credit: G1
        fixed_voronoi_polys = []
        for region in voronoi_polys:
            region_bounded = region.intersection(envelope)
            if region_bounded.area > 0:
                fixed_voronoi_polys.append(region_bounded)

        # Visualize Voronoi regions
        # plt.clf()
        # for poly in fixed_voronoi_polys:
        #     plt.fill(
        #         *list(zip(*poly.exterior.coords)),
        #         facecolor="#ffffcc",
        #         edgecolor="black",
        #         linewidth=1,
        #     )
        # plt.savefig(f"debug/{self.counter}.png")

        defender_positions = {
            id: pos
            for id, pos in zip(
                update.unit_id[self.params.player_idx],
                update.unit_pos[self.params.player_idx],
            )
            if id in self.units
        }

        moves = {}
        found = 0
        for uid, pos in defender_positions.items():
            # Add decaying random direction bias
            if not uid in self.__spawn_jitter:
                # self.__spawn_jitter[uid] = np.array((uniform(0.1, 1), uniform(0, 0.9)))
                self.__spawn_jitter[uid] = np.array([0.0, 0.0])

            jitter_force = self.__spawn_jitter[uid]
            self.__spawn_jitter[uid] *= 0.5

            unit_point = Point(pos[0], pos[1])
            target = pos
            for poly in fixed_voronoi_polys:
                if poly.contains(unit_point):
                    found += 1
                    target = np.array([poly.centroid.x, poly.centroid.y])
                    continue
            moves[uid] = to_polar(
                normalize(
                    jitter_force
                    + normalize(target - pos)
                    + (100 * self.inside_radius(pos))
                )
            )
        return moves

    def deallocation_candidate(self, target_point):
        pass


class RadialDefender(Role):
    __radius: float
    # TODO: Currently assuming that newly added units are coming from spawn
    # But they might be re-allocations from other roles
    __spawn_jitter: dict[str, tuple[float, float]]

    def __init__(self, logger, params, radius):
        super().__init__(logger, params)
        self.__radius = radius
        self.__spawn_jitter = {}

    @property
    def radius(self):
        return self.__radius

    def towards_radius(self, unit_pos: Point):
        dist = np.linalg.norm(unit_pos - self.params.home_base)
        if dist > self.__radius:
            in_vec, _ = force_vec(self.params.home_base, unit_pos)
            dr = dist - self.__radius
            # Easing between radius and 2 * radius, max out beyond 2 * radius
            return in_vec * ease_out(dr / (self.__radius * 2))
        else:
            out_vec, _ = force_vec(unit_pos, self.params.home_base)
            dr = self.__radius - dist
            # Easing between 0 and radsiu, maxing out at 0
            return out_vec * ease_in((self.__radius - dr) / self.__radius)

    def _turn_moves(self, update, dead_units):
        RADIAL_INFLUENCE = 5
        ALLY_INFLUENCE = 0.5

        moves = {}
        own_units = update.own_units()

        for unit_id in self.units:
            unit_pos = own_units[unit_id]

            # Add decaying random direction bias
            if not unit_id in self.__spawn_jitter:
                self.__spawn_jitter[unit_id] = np.array(
                    (uniform(0.1, 1), uniform(0, 0.9))
                )

            jitter_force = self.__spawn_jitter[unit_id]
            self.__spawn_jitter[unit_id] *= 0.5

            ally_forces = [
                repelling_force(unit_pos, ally_pos)
                for ally_id, ally_pos in own_units.items()
                if ally_id != unit_id and ally_id in self.units
            ]
            ally_force = np.add.reduce(ally_forces)

            # disable ally repulsion when traveling to designated radius
            dist_from_home = np.linalg.norm(unit_pos - self.params.home_base)
            dist_from_radius = np.abs(dist_from_home - self.__radius)
            if np.abs(dist_from_radius) > 2:
                ally_force *= 0

            radius_maintenance = self.towards_radius(unit_pos)

            total_force = normalize(
                ally_force * ALLY_INFLUENCE
                + radius_maintenance * RADIAL_INFLUENCE
                + jitter_force
            )

            moves[unit_id] = to_polar(total_force)

        return moves

    def deallocation_candidate(self, target_point):
        pass

class FirstScout(Role):
    def __init__(self, logger, params,scout_id):
        super().__init__(logger, params)

    
    def _turn_moves(self, update, dead_units):
        own_units = update.own_units()
        moves = {}
        for unit_id in self.units:
            unit_pos = own_units[unit_id]
            home_force = repelling_force(unit_pos, self.params.home_base)
            total_force = normalize(
                    (home_force * 10)
                )
                # self._logger.debug("force", total_force)
            moves[unit_id] = to_polar(total_force)
                #self._debug(moves)
        
        return moves

    def deallocation_candidate(self, target_point):
        pass

class GreedyScout(Role):
    def __init__(self, logger, params,scout_id,ownership):
        super().__init__(logger, params)
        self.scout_id = scout_id
        self.owned = {}
        self.temp_id = scout_id
        self.first_turn = True
        self.ownership = ownership

    def closest_enemy_dist(self,update,uid,own_units):
        enemy_units = update.all_enemy_units()
        p = own_units[uid]
        closest_dist = 500
        for _, enemy_pos in enemy_units:
            closest_dist = min(closest_dist, np.linalg.norm(p-enemy_pos))
        return closest_dist

    def _turn_moves(self, update, dead_units):
        HOME_INFLUENCE = 30
        own_units = update.own_units()
        moves = {}
       # self.ownership = update.unit_ownership()
        for unit_id in self.units:
            #self._debug("text")
            #self._debug(f"uid {unit_id}")
            #self._debug(f"owns {self.ownership}")
            #self._debug(f"owns 2 {self.ownership[self.params.player_idx]}")
            owns = len(self.ownership[0][self.params.player_idx][unit_id])
            if self.first_turn == True:
                self.first_turn = False
                self.owned[unit_id] = owns
            else:
                owned = self.owned[unit_id]
                if owned > owns:
                    self.temp_id += 1
            unit_pos = own_units[unit_id]
            home_force = repelling_force(unit_pos, self.params.home_base)
            closest_enemy_d = self.closest_enemy_dist(update,unit_id,own_units)

            if closest_enemy_d < 2: #RUN AWAY TO HOME
                
                force = to_polar(normalize((home_force * HOME_INFLUENCE)))
                move = (force[0], force[1] + np.pi)
                moves[unit_id] = move
            elif closest_enemy_d < 5: #STAY PUT
                moves[unit_id] = (0,0)
            else:
                ux, uy = unit_pos
                if self.params.player_idx == 0:
                    wall_normals = [(ux, self.params.min_dim), (self.params.min_dim, uy)]
                elif self.params.player_idx == 1:
                    wall_normals = [(ux, self.params.max_dim), (self.params.min_dim, uy)]
                elif self.params.player_idx == 2:
                    wall_normals = [(ux, self.params.max_dim), (self.params.max_dim, uy)]
                elif self.params.player_idx == 3:
                    wall_normals = [(ux, self.params.min_dim), (self.params.max_dim, uy)]
                else:
                    pass

                horizontal_influence = np.random.randint(40) - 10
                if self.temp_id % 2 == 0:
                    horizontal_force = repelling_force(unit_pos, wall_normals[0])
                else:
                    horizontal_force = repelling_force(unit_pos, wall_normals[1])

                if self.temp_id % 4 <= 1:
                    horizontal_influence = np.random.randint(30) - 10

                total_force = normalize(
                    (home_force * HOME_INFLUENCE)
                    + (horizontal_force * horizontal_influence)
                )
                # self._logger.debug("force", total_force)
                moves[unit_id] = to_polar(total_force)
                #self._debug(moves)
        
        return moves

    def deallocation_candidate(self, target_point):
        pass


class Attacker(Role):
    def __init__(self, logger, params):
        super().__init__(logger, params)
        self.noise = dict()

    def get_centroid(self, units):
        """
        Find centroid on a cluster of points
        """
        return units.mean(axis=0)

    def find_closest_point(self, line, point):
        """
        Find closest point on line segment given a point
        """
        return nearest_points(line, point)[0]

    def _turn_moves(self, update, dead_units):
        ATTACK_INFLUENCE = 100
        AVOID_INFLUENCE = 300

        moves = {}
        own_units = update.own_units()
        enemy_units = update.all_enemy_units()

        # TODO get attack_force
        homebase_mode = True
        # get where to initiate the attack
        units_array = np.stack([v for k, v in own_units.items()])
        if homebase_mode:  # attack from homebase
            start_point = self.params.spawn_point
        else:
            start_point = self.get_centroid(units_array)
        # get attack target and get formation
        avoid, target = self.find_target_simple(start_point, enemy_units)
        # pdb.set_trace()
        formation = LineString([start_point, target])
        # pdb.set_trace()
        # calcualte force
        for unit_id in self.units:
            unit_pos = own_units[unit_id]
            closest_pt_on_formation = self.find_closest_point(
                formation, Point(unit_pos)
            )

            attack_force = self.attack_point(unit_pos, target, closest_pt_on_formation)

            attack_repulsion_force = repelling_force(unit_pos, avoid)

            if unit_id not in self.noise:
                noise_force = self.noise_force(attack_force)
                self.noise[unit_id] = noise_force

            # pdb.set_trace()
            dist_to_avoid = np.linalg.norm(avoid - unit_pos)
            noise_influence = 1 / dist_to_avoid * 10

            total_force = normalize(
                attack_repulsion_force * AVOID_INFLUENCE
                + ATTACK_INFLUENCE * attack_force
                + noise_influence * self.noise[unit_id]
            )

            moves[unit_id] = to_polar(total_force)
        return moves

    def find_target_simple(self, start_point, enemy_units):
        # find a target to attack
        # return 2 points, point A is where the enemy is
        # point B is where we wanna go
        # point A create a strong repulsive force
        # Point B create a strong attracking force
        # In hope that when going toward point B, our attack would "circle around" point A
        # For now, just find a, and use heuristic(fix distance) for b
        # find the closest point to our base
        dist_to_home = []
        for _, enemy_pos in enemy_units:
            dist_to_home.append(
                np.linalg.norm(self.params.home_base - enemy_pos).item()
            )
        target_idx = np.argmin(np.array(dist_to_home))
        target_pos = enemy_units[target_idx][1]
        unit_vec, _ = force_vec(start_point, target_pos)
        return target_pos, target_pos - unit_vec * 10

    def noise_force(self, attack_force):
        # generate noise force roughly in the same direction as attack force
        # pdb.set_trace()
        r = randint(0, 100)
        vec_perpendicular = attack_force.copy()
        if r > 50:
            vec_perpendicular[0] *= -1
        else:
            vec_perpendicular[1] *= -1
        return vec_perpendicular

    def attack_point(self, unit, target, closest_point):
        """Given a unit, attack the target point following the foramtion.
        Args:
            units: attack unit
            target: attack target
            cloest_points: cloest point a unit is from its formation
        Return:
            attack vector following the formation
        """
        unit_vec_closest, mag_closest = force_vec(unit, closest_point.coords)
        unit_vec_target, mag_target = force_vec(unit, target)
        # Calculate weight for cloest point and target point
        total_mag = mag_target + mag_closest + EPSILON
        weight_target = mag_target / total_mag
        weight_closest = mag_closest / total_mag
        # Calculate move vec for each units
        attack_vec = unit_vec_closest * weight_closest + unit_vec_target * weight_target
        attack_vec = attack_vec
        attack_vec *= -1
        return attack_vec[0]

    def deallocation_candidate(self, target_point):
        pass


class RuleInputs:
    logger: logging.Logger
    params: GameParameters
    update: StateUpdate
    role_groups: dict[RoleType, list[Role]]

    def __init__(
        self,
        logger: logging.Logger,
        params: GameParameters,
        update: StateUpdate,
        role_groups: dict[RoleType, list[Role]],
    ):
        self.logger = logger
        self.params = params
        self.update = update
        self.role_groups = role_groups

    def debug(self, *args):
        self.logger.info(" ".join(str(a) for a in args))


class AllocationRules:
    RuleFunc: TypeAlias = Callable[[RuleInputs, str], bool]

    rules: list[RuleFunc] = []

    def rule(self, rule_func: RuleFunc):
        self.rules.append(rule_func)

    def apply_rules(self, rule_inputs: RuleInputs, uid: str):
        for rule_func in AllocationRules.rules:
            if rule_func(rule_inputs, uid):
                return
        rule_inputs.debug("Failed to apply any rules to", uid)


allocation_rules = AllocationRules()


@allocation_rules.rule
def populate_defenders(rule_inputs: RuleInputs, uid: str):
    if (
        rule_inputs.update.turn > 30
        and len(rule_inputs.role_groups[RoleType.DEFENDER][0].units) < 20
    ):
        rule_inputs.role_groups[RoleType.DEFENDER][0].allocate_unit(uid)
        return True
    return False


@allocation_rules.rule
def even_scouts_attackers(rule_inputs: RuleInputs, uid):
    total_scouts = sum(
        len(scouts.units) for scouts in rule_inputs.role_groups[RoleType.SCOUT]
    )
    total_attackers = sum(
        len(attackers.units) for attackers in rule_inputs.role_groups[RoleType.ATTACKER]
    )
    if total_scouts >= total_attackers:
        rule_inputs.role_groups[RoleType.ATTACKER][0].allocate_unit(uid)
    else:
        rule_inputs.role_groups[RoleType.SCOUT][0].allocate_unit(uid)
    rule_inputs.debug("scout/attacker rule")
    return True


class Player:
    params: GameParameters
    logger: logging.Logger
    turn: int
    known_units: set[str]

    def __init__(
        self,
        rng: np.random.Generator,
        logger: logging.Logger,
        total_days: int,
        spawn_days: int,
        player_idx: int,
        spawn_point: Point,
        min_dim: int,
        max_dim: int,
        precomp_dir: str,
    ) -> None:
        """Initialise the player with given skill.

        Args:
            rng (np.random.Generator): numpy random number generator, use this for same player behavior across run
            logger (logging.Logger): logger use this like logger.info("message")
            total_days (int): total number of days, the game is played
            spawn_days (int): number of days after which new units spawn
            player_idx (int): index used to identify the player among the four possible players
            spawn_point (sympy.geometry.Point2D): Homebase of the player
            min_dim (int): Minimum boundary of the square map
            max_dim (int): Maximum boundary of the square map
            precomp_dir (str): Directory path to store/load pre-computation
        """

        self.rng = rng
        self.logger = logger
        self.player_idx = player_idx
        self.turn = 0
<<<<<<< HEAD
        self.scout_id = 0
=======
        self.known_units = set()
>>>>>>> 17310730

        # Game fundamentals
        self.params = GameParameters()
        self.params.total_days = total_days
        self.params.spawn_days = spawn_days
        self.params.player_idx = player_idx
        self.params.spawn_point = (float(spawn_point.x), float(spawn_point.y))
        self.params.min_dim = min_dim
        self.params.max_dim = max_dim
        self.params.home_base = [(-1, -1), (-1, 101), (101, 101), (101, -1)][player_idx]

        self.role_groups: dict[RoleType, list[Role]] = {role: [] for role in RoleType}
        self.role_groups[RoleType.DEFENDER].append(
            LatticeDefender(self.logger, self.params, 40)
        )
        self.role_groups[RoleType.ATTACKER].append(Attacker(self.logger, self.params))
        self.role_groups[RoleType.SCOUT].append(
            FirstScout(self.logger, self.params, self.scout_id))
        self.scout_id += 1
       


    def debug(self, *args):
        self.logger.info(" ".join(str(a) for a in args))

    def risk_distances(self, enemy_location, own_units):
        d_base = np.linalg.norm(np.subtract(self.params.home_base, enemy_location))
        d_to_closest_unit = 150
        for unit in own_units:
            d_our_unit = np.linalg.norm(np.subtract(unit[1], enemy_location))
            d_to_closest_unit = min(d_our_unit, d_to_closest_unit)
        return (d_base, d_to_closest_unit)

    def play(
        self, unit_id, unit_pos, map_states, current_scores, total_scores
    ) -> list[tuple[float, float]]:
        """Function which based on current game state returns the distance and angle of each unit active on the board

        Args:
            unit_id (list(list(str))): contains the ids of each player's units (unit_id[player_idx][x])
            unit_pos (list(list(float))): contains the position of each unit currently present on the map
                                            (unit_pos[player_idx][x])
            map_states (list(list(int)): contains the state of each cell, using the x, y coordinate system
                                            (map_states[x][y])
            current_scores (list(int)): contains the number of cells currently occupied by each player
                                            (current_scores[player_idx])
            total_scores (list(int)): contains the cumulative scores up until the current day
                                            (total_scores[player_idx]

        Returns:
            List[Tuple[float, float]]: Return a list of tuples consisting of distance and angle in radians to
                                        move each unit of the player
        """

        # Convert unit positions to floats
        unit_pos = [
            [point_to_floats(player_unit_pos) for player_unit_pos in player_units]
            for player_units in unit_pos
        ]

        update = StateUpdate(self.params, self.turn, unit_id, unit_pos, map_states)

        own_units = list(update.own_units().items())
        enemy_unit_locations = [pos for _, pos in update.all_enemy_units()]
        risk_distances = [
            self.risk_distances(enemy_location, own_units)
            for enemy_location in enemy_unit_locations
        ]

        risks = list(
            zip(
                enemy_unit_locations,
                [min(100, (750 / (d1) + 750 / (d2))) for d1, d2 in risk_distances],
            )
        )
        #visualize_risk(risks, enemy_unit_locations, own_units, self.turn)

        # Calculate free units (just spawned)
        own_units = set(uid for uid in unit_id[self.params.player_idx])
        allocated_units = set(
            uid
            for role_group in self.role_groups.values()
            for role in role_group
            for uid in role.units
        )
        free_units = own_units - allocated_units
        just_spawned = set(uid for uid in free_units if not uid in self.known_units)
        idle_units = free_units - just_spawned

<<<<<<< HEAD
        RING_SPACING = 5
        MIN_RADIUS = 5
        idle = 0
        ownership = update.unit_ownership()
        for uid in free_units:
            scout = GreedyScout(self.logger, self.params, self.scout_id,ownership)
            self.role_groups[RoleType.SCOUT].append(scout)
            scout.allocate_unit(uid)
            self.scout_id += 1

            #self.role_groups[RoleType.DEFENDER][0].allocate_unit(uid)


        # for uid in free_units:
        #     assigned = False

        # #     # TODO: framework for prioritizing allocation rules

        # #     # Currently assuming all defenders are RadialDefender
        # #     # Also assumes that defenders are ordered by priority for reinforcement
        #     for ring in reversed(self.role_groups[RoleType.DEFENDER]):
        #         target_density = int((np.pi * ring.radius / 2) / RING_SPACING)
        #         if len(ring.units) < target_density:
        #             ring.allocate_unit(uid)
        #             assigned = True

        #     if assigned:
        #         continue

        #     last_ring: RadialDefender = self.role_groups[RoleType.DEFENDER][-1]
        #     # (1/4 circle circumference) / (spacing between units) = units in ring
        #     target_density = int((np.pi * last_ring.radius / 2) / RING_SPACING)
        #     next_radius = last_ring.radius / 2
        #     if len(last_ring.units) >= target_density and next_radius >= MIN_RADIUS:
        #         self.debug(f"Creating new Defender ring with radius {next_radius}")
        #         last_ring = RadialDefender(self.logger, self.params, next_radius)
        #         self.role_groups[RoleType.DEFENDER].append(last_ring)

        #         last_ring.allocate_unit(uid)
        #         assigned = True

        #     if assigned:
        #         continue

        #     total_scouts = sum(
        #         len(scouts.units) for scouts in self.role_groups[RoleType.SCOUT]
        #     )
        #     total_attackers = sum(
        #         len(attackers.units)
        #         for attackers in self.role_groups[RoleType.ATTACKER]
        #     )
        #     if total_scouts >= total_attackers:
        #         self.role_groups[RoleType.ATTACKER][0].allocate_unit(uid)
        #         assigned = True
        #     else:
        #         scout = FirstScout(self.logger, self.params, self.scout_id)
        #         self.role_groups[RoleType.SCOUT].append(scout)
        #         scout.allocate_unit(uid)
        #         self.scout_id += 1
        #         assigned = True

        #     if assigned:
        #         continue

        #     idle += 1

        if idle > 0:
            self.debug(f"Turn {self.turn}: {idle} idle units")
=======
        for uid in free_units:
            rule_inputs = RuleInputs(self.logger, self.params, update, self.role_groups)
            allocation_rules.apply_rules(rule_inputs, uid)
>>>>>>> 17310730

        moves: list[tuple[float, float]] = []
        role_moves = {}
        for role in RoleType:
            for role_group in self.role_groups[role]:
                role_moves.update(role_group.turn_moves(update))
        for unit_id in unit_id[self.params.player_idx]:
            if not unit_id in role_moves:
                moves.append((0, 0))
            else:
                moves.append(role_moves[unit_id])

        self.turn += 1
        return moves


def visualize_risk(risks, enemy_units_locations, own_units, turn):
    DISPLAY_EVERY_N_ROUNDS = 30
    HEAT_MAP = False

    if HEAT_MAP and turn % DISPLAY_EVERY_N_ROUNDS == 0:

        c = []
        for r in risks:
            c.append(r[1])
        plt.rcParams["figure.autolayout"] = True
        x = np.array(enemy_units_locations)[:, 0]
        y = np.array(enemy_units_locations)[:, 1]
        c = np.array(c)

        df = pd.DataFrame({"x": x, "y": y, "c": c})

        fig, ax = plt.subplots()  # 1,1, figsize=(20,6))
        cmap = plt.cm.hot
        norm = colors.Normalize(vmin=0.0, vmax=100.0)
        mp = ax.scatter(df.x, df.y, color=cmap(norm(df.c.values)))
        ax.set_xticks(df.x)

        fig.subplots_adjust(right=0.9)
        sub_ax = plt.axes([0.8, 0.4, 0.1, 0.4])

        sm = plt.cm.ScalarMappable(cmap=cmap, norm=norm)
        plt.colorbar(sm, cax=sub_ax)
        ax.invert_yaxis()

        for p in range(1):
            for num, pos in own_units:
                ax.scatter(pos[0], pos[1], color="blue")

        np.meshgrid(list(range(100)), list(range(100)))
        plt.title(f"Day {turn}")
        plt.tight_layout()
        plt.savefig(f"risk_{turn}.png")


unit_colors = {}


def visualize_ownership(turn: int, update: StateUpdate):
    plt.clf()
    ax = plt.gca()

    cmap = colors.ListedColormap([dispute_color] + tile_color)
    bounds = [-1, 1, 2, 3, 4, 5]
    norm = colors.BoundaryNorm(bounds, cmap.N)
    X, Y = np.meshgrid(list(range(100)), list(range(100)))
    plt.pcolormesh(
        X + 0.5,
        Y + 0.5,
        np.transpose(update.map_states),
        cmap=cmap,
        norm=norm,
    )

    # Units
    for p in range(4):
        for x, y in update.unit_pos[p]:
            plt.plot(
                x,
                y,
                color=player_color[p],
                marker="o",
                markersize=4,
                markeredgecolor="black",
            )

    # Ownership
    unit_to_owned, _ = update.unit_ownership()
    lines = {}
    line_colors = {}
    for player in range(4):
        lines[player] = []
        line_colors[player] = []
        for unit_id, owned in unit_to_owned[player].items():
            if not (player, unit_id) in unit_colors:
                unit_colors[(player, unit_id)] = (
                    randint(0, 255),
                    randint(0, 255),
                    randint(0, 255),
                )
            unit_idx = update.unit_id[player].index(unit_id)
            unit_x, unit_y = update.unit_pos[player][unit_idx]
            for tile_x, tile_y in owned:
                lines[player].append(
                    [
                        (int(unit_x) + 0.5, int(unit_y) + 0.5),
                        (tile_x + 0.5, tile_y + 0.5),
                    ]
                )
                line_colors[player].append(unit_colors[(player, unit_id)])
    for player in range(4):
        plt.gca().add_collection(
            LineCollection(
                lines[player], linewidth=1, alpha=0.2, colors=line_colors[player]
            )
        )

    plt.xticks(np.arange(0, 100, 10))
    plt.yticks(np.arange(0, 100, 10))
    plt.grid(color="black", alpha=0.1)
    ax.set_xticklabels([])
    ax.set_yticklabels([])
    ax.xaxis.set_ticks_position("none")
    ax.yaxis.set_ticks_position("none")

    ax.set_aspect(1)
    ax.set_xlim([0, 100])
    ax.set_ylim([0, 100])
    ax.invert_yaxis()
    plt.title(f"Day {turn}")
    plt.savefig(f"debug/{turn}.png", dpi=300)


makedirs("debug", exist_ok=True)
existing = glob("debug/*.png")
for f in existing:
    remove(f)<|MERGE_RESOLUTION|>--- conflicted
+++ resolved
@@ -766,11 +766,8 @@
         self.logger = logger
         self.player_idx = player_idx
         self.turn = 0
-<<<<<<< HEAD
+        self.known_units = set()
         self.scout_id = 0
-=======
-        self.known_units = set()
->>>>>>> 17310730
 
         # Game fundamentals
         self.params = GameParameters()
@@ -860,80 +857,9 @@
         just_spawned = set(uid for uid in free_units if not uid in self.known_units)
         idle_units = free_units - just_spawned
 
-<<<<<<< HEAD
-        RING_SPACING = 5
-        MIN_RADIUS = 5
-        idle = 0
-        ownership = update.unit_ownership()
-        for uid in free_units:
-            scout = GreedyScout(self.logger, self.params, self.scout_id,ownership)
-            self.role_groups[RoleType.SCOUT].append(scout)
-            scout.allocate_unit(uid)
-            self.scout_id += 1
-
-            #self.role_groups[RoleType.DEFENDER][0].allocate_unit(uid)
-
-
-        # for uid in free_units:
-        #     assigned = False
-
-        # #     # TODO: framework for prioritizing allocation rules
-
-        # #     # Currently assuming all defenders are RadialDefender
-        # #     # Also assumes that defenders are ordered by priority for reinforcement
-        #     for ring in reversed(self.role_groups[RoleType.DEFENDER]):
-        #         target_density = int((np.pi * ring.radius / 2) / RING_SPACING)
-        #         if len(ring.units) < target_density:
-        #             ring.allocate_unit(uid)
-        #             assigned = True
-
-        #     if assigned:
-        #         continue
-
-        #     last_ring: RadialDefender = self.role_groups[RoleType.DEFENDER][-1]
-        #     # (1/4 circle circumference) / (spacing between units) = units in ring
-        #     target_density = int((np.pi * last_ring.radius / 2) / RING_SPACING)
-        #     next_radius = last_ring.radius / 2
-        #     if len(last_ring.units) >= target_density and next_radius >= MIN_RADIUS:
-        #         self.debug(f"Creating new Defender ring with radius {next_radius}")
-        #         last_ring = RadialDefender(self.logger, self.params, next_radius)
-        #         self.role_groups[RoleType.DEFENDER].append(last_ring)
-
-        #         last_ring.allocate_unit(uid)
-        #         assigned = True
-
-        #     if assigned:
-        #         continue
-
-        #     total_scouts = sum(
-        #         len(scouts.units) for scouts in self.role_groups[RoleType.SCOUT]
-        #     )
-        #     total_attackers = sum(
-        #         len(attackers.units)
-        #         for attackers in self.role_groups[RoleType.ATTACKER]
-        #     )
-        #     if total_scouts >= total_attackers:
-        #         self.role_groups[RoleType.ATTACKER][0].allocate_unit(uid)
-        #         assigned = True
-        #     else:
-        #         scout = FirstScout(self.logger, self.params, self.scout_id)
-        #         self.role_groups[RoleType.SCOUT].append(scout)
-        #         scout.allocate_unit(uid)
-        #         self.scout_id += 1
-        #         assigned = True
-
-        #     if assigned:
-        #         continue
-
-        #     idle += 1
-
-        if idle > 0:
-            self.debug(f"Turn {self.turn}: {idle} idle units")
-=======
         for uid in free_units:
             rule_inputs = RuleInputs(self.logger, self.params, update, self.role_groups)
             allocation_rules.apply_rules(rule_inputs, uid)
->>>>>>> 17310730
 
         moves: list[tuple[float, float]] = []
         role_moves = {}
