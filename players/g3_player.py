--- conflicted
+++ resolved
@@ -230,7 +230,6 @@
         angle = np.arctan2(fvec[1], fvec[0])
         return (1, angle)
 
-<<<<<<< HEAD
         attr_fvec = np.zeros((2,), dtype=float)
         for other_soldier, pid in troops:
             if not (other_soldier == ally_pos).all():
@@ -238,7 +237,7 @@
                 attr_fvec += attr_scale * attractive_force(ally_pos, other_soldier)
 
         angle = np.arctan2(attr_fvec[1], attr_fvec[0])
-=======
+
 class SpecialForce:
     def __init__(self, logger: logging.Logger, player_id, id, team_size: int, unit_idxs: List[int] = [], unit_pos: np.ndarray = np.array([])):
         self.player_id = player_id
@@ -387,7 +386,6 @@
         assert(len(unit_pos) == len(self.unit_idxs))
         self.unit_pos = unit_pos
         self.in_formation = self.check_in_formation()
->>>>>>> 12276131
 
 
 
