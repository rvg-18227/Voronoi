from functools import reduce
import logging
import math
import os
import pickle
from typing import Tuple, List, Dict
import time

import numpy as np
from shapely.geometry import Point
from sklearn.cluster import KMeans


LOG_LEVEL = logging.DEBUG

WALL_DENSITY = 0.1
WALL_RATIO = 0
PRESSURE_HI_THRESHOLD = 3
PRESSURE_LO_THRESHOLD = 1.5
PRESSURE_LO, PRESSURE_MID, PRESSURE_HI = range(3) 

SCOUT_HOMEBASE_SCALE = 10.0
SCOUT_ENEMY_SCALE = 1
SCOUT_BORDER_SCALE = 5.0

COOL_DOWN = 15
CB_DURATION = 0  # days dedicated to border consolidation in each cycle
CB_START = 35    # the day to start the first cycle of border consolidation

class DensityMap:

    def __init__(
        self,
        player_id: int,
        unit_pos: List[List[Tuple[float, float]]],
        grid_size = 10):

        max_dim = 99

        self.me = player_id
        self.grid_size = grid_size
        self.dmap_max_dim = math.ceil(max_dim / grid_size)

        self.soldier_partitions = self._partition_soldiers(unit_pos)
        self._dmap = self.__dmap()
        self._ndmap = self.__ndmap()

    def pt2grid(self, x: float, y: float) -> tuple[int, int]:
        """Given a location on map, return the grid it is in. The size
        of a grid could be access from self.grid_size.
        """

        row_id = math.floor(x / self.grid_size)
        col_id = math.floor(y / self.grid_size)

        return (row_id, col_id)

    def _partition_soldiers(self, unit_pos: List[List[Tuple[float, float]]]) -> Dict:
        """Partitions soldiers into n x n grids where n = self.grid_size.
        
        Returns a dictionary whose key is the grid identifier :: Tuple[int, int], and
        value is the list of soldiers :: Tuple[Tuple[float, float], int], where the
        first component is position, and the second indicates which player owns it.
        """

        partitions = dict()

        for player_id, army_locations in enumerate(unit_pos):
            for loc in army_locations:
                grid_key = self.pt2grid(loc[0], loc[1])
                if grid_key not in partitions:
                    partitions[grid_key] = []
                
                partitions[grid_key].append((loc, player_id))

        return partitions

    def __dmap(self) -> np.ndarray:
        """Computes the danger in each grid using soldier partitions.
        
        Let d(g) represents the danger of a grid, it is defined as
                    d(g) = n - m
        where n = # of enemeies in the grid
              m = # of allies in the grid
        
        A positive d(g) means we are outnumbered by enemies in grid g.
        The higher the value, the more outnumbered we are and dangerous.
        """
        danger_map = np.zeros((self.dmap_max_dim, self.dmap_max_dim))

        for x in range(self.dmap_max_dim):
            for y in range(self.dmap_max_dim):
                danger_map[x, y] = reduce(
                    lambda acc, el: acc - 1 if el[1] == self.me else acc + 1,
                    self.soldier_partitions.get((x, y), []),
                    0
                )
        
        return danger_map

    def __ndmap(self) -> np.ndarray:
        """Computes holisitc danger value of each grid.

        Let h(g) be the holisitc danger of a grid g, it is defined as
                h(g) = sum of [ alpha ** dist(g, g') * d(g') ]
        where d(g') is the danger value of grid g'
              dist(g, g') is the distance between the center of g and g'
              alpha is a distance scaling factor of 0.9
        """

        def holistic_danger(dmap, x, y):
            x_max = y_max = self.dmap_max_dim - 1
            alpha = 0.9
            val = 0

            for neighbor_x in {max(0, x-1), x, min(x_max, x+1)}:
                for neighbor_y in {max(0, y-1), y, min(y_max, y+1)}:
                    dist2neighbor = math.sqrt((x-neighbor_x)**2 + (y-neighbor_y)**2)
                    val += (alpha ** dist2neighbor) * dmap[neighbor_x][neighbor_y]
            
            return val

        hg_map = np.zeros((self.dmap_max_dim, self.dmap_max_dim))
        for x in range(self.dmap_max_dim):
            for y in range(self.dmap_max_dim):
                hg_map[x, y] = holistic_danger(self._dmap, x, y)

        return hg_map

    @property
    def dmap(self):
        return self._dmap

    @property
    def ndmap(self):
        return self._ndmap

    def pressure_level(self, pos: Tuple[float, float]) -> int:
        """Returns the pressure level at @pos based on holistic danger of the
        grid @pos is in and that of its neighboring grid.
        
        A *positive* holistic danger value h(g) means that it's likely that
        in grid we'll soon be outnumbered, indicating high pressure.

        Let g be the grid one of our soldier at @pos is in, and G' the set of
        8 immediately neighboring grids (or less if g is on border).

            h(g) >= 0                                 -> PRESSURE_HI
            h(g) < 0 and h(g') >= 0 for any g' in G   -> PRESSURE_MID
            otherwise                                 -> PRESSURE_LO
        """
        x, y = self.pt2grid(pos[0], pos[1])
        cell_dangerous = self.ndmap[x, y] >= 0
        neighbor_cell_dangerous = False
        
        x_max = y_max = self.dmap_max_dim - 1
        for neighbor_x in {max(0, x-1), x, min(x_max, x+1)}:
            for neighbor_y in {max(0, y-1), y, min(y_max, y+1)}:
                if not (neighbor_x == x and neighbor_y == y) and self._ndmap[neighbor_x, neighbor_y] >= 0:
                    neighbor_cell_dangerous = True
                    break

        if cell_dangerous:
            return PRESSURE_HI
        elif not cell_dangerous and neighbor_cell_dangerous:
            return PRESSURE_MID
        else:
            return PRESSURE_LO

    def suggest_move(self, ally_pos: Tuple[float, float]) -> Tuple[float, float]:
        """Suggests a direction to move a soldier within a grid cell.

        If a soldier experiences PRESSURE_MID:
            a) more allies than enemies, soldier attacks intruders in the grid
            b) less allies than enemies, soldier retreats to be closer than ally
        
        We want a greater attraction force to enemies within a grid cell for (a),
        while we want a greater attraction foce to allyies for (b).
        
        To achieve this, we need scale attraction force for enemies *inversely*
        with its enemy vs ally ratio, i.e.
          a) more enemies: want ally attract each other more to form groups, so we
             scale attration force of enemies less than that of allies.
          b) less enemies: want ally attracted to enemies to attack, so we scale
             attraction force of enemies larger than that of allies.

        Currently, an somewhat inverse squared ratio of ally2enemy number is used
        to scale attraction force of allies and enemies. TODO: a better metric for scale.
        """

        grid_id = self.pt2grid(ally_pos[0], ally_pos[1])
        troops = self.soldier_partitions[grid_id]
        ally2enemy_ratio = reduce(
            lambda acc, el: (acc[0] + 1, acc[1]) if el[1] == self.me else (acc[0], acc[1] + 1),
            troops,
            (0, 0)
        )

        enemy_attr_scale, ally_attr_scale = ally2enemy_ratio
        if enemy_attr_scale > ally_attr_scale:
            enemy_attr_scale = enemy_attr_scale ** 2
        else:
            ally_attr_scale = ally_attr_scale ** 2

        attr_fvec = np.zeros((2,), dtype=float)
        for other_soldier, pid in troops:
            if (other_soldier != ally_pos).all():
                attr_scale = ally_attr_scale if pid == self.me else enemy_attr_scale
                attr_fvec += attr_scale * attractive_force(ally_pos, other_soldier)

        angle = np.arctan2(attr_fvec[0], attr_fvec[1])

        return (1, angle)


class Player:
    def __init__(self, rng: np.random.Generator, logger: logging.Logger, total_days: int, spawn_days: int,
                 player_idx: int, spawn_point: Point, min_dim: int, max_dim: int, precomp_dir: str) \
            -> None:
        """Initialise the player with given skill.

            Args:
                rng (np.random.Generator): numpy random number generator, use this for same player behavior across run
                logger (logging.Logger): logger use this like logger.info("message")
                total_days (int): total number of days, the game is played
                spawn_days (int): number of days after which new units spawn
                player_idx (int): index used to identify the player among the four possible players
                spawn_point (sympy.geometry.Point2D): Homebase of the player
                min_dim (int): Minimum boundary of the square map
                max_dim (int): Maximum boundary of the square map
                precomp_dir (str): Directory path to store/load pre-computation
        """

        # precomp_path = os.path.join(precomp_dir, "{}.pkl".format(map_path))

        # # precompute check
        # if os.path.isfile(precomp_path):
        #     # Getting back the objects:
        #     with open(precomp_path, "rb") as f:
        #         self.obj0, self.obj1, self.obj2 = pickle.load(f)
        # else:
        #     # Compute objects to store
        #     self.obj0, self.obj1, self.obj2 = _

        #     # Dump the objects
        #     with open(precomp_path, 'wb') as f:
        #         pickle.dump([self.obj0, self.obj1, self.obj2], f)

        self.rng = rng
        self.logger = logger
        self.logger.setLevel(LOG_LEVEL)
        
        self.us = player_idx
        self.homebase = np.array(spawn_point)
        self.day_n = 0

        self.our_units = None
        self.enemy_units = None
        self.enemy_offsets = None
        self.map_states = None

        self.target_loc = []

        self.initial_radius = 35
        self.num_scouts = 3

        base_angles = get_base_angles(player_idx)
        outer_wall_angles = np.linspace(start=base_angles[0], stop=base_angles[1], num=int(self.initial_radius * 2 / 1.4))
        self.counter = 0
        self.midsorted_outer_wall_angles = midsort(outer_wall_angles)

        self.cb_scheduled = np.array([CB_START, CB_START + CB_DURATION])

    def debug(self, *args):
        self.logger.info(" ".join(str(a) for a in args))
    
    def get_radius(self, points):
        """Returns the radial distance of our soldier at @point to our homebase."""
        return np.sqrt(((points - self.homebase) ** 2).sum(axis=1))

    def push_v2(self, scout_ids) -> List[Tuple[float, float]]:
        allies = np.delete(self.our_units, scout_ids, axis=0)  # not using slicing because scout_ids could be non-consecutive

        pressure_levels = [
            self.d.pressure_level(tuple(pos))
            for pos in allies
        ]
        soldier_moves = [
            self._push_radially(allies[i], plevel=plevel)
            if plevel != PRESSURE_MID else self.d.suggest_move(allies[i])
            for i, plevel in enumerate(pressure_levels)
        ]

        return soldier_moves

    def _move_radially(self, pt: List[float], forward=True) -> Tuple[float, float]:
        """Moves @pt radially away from homebase, returns a tuple (distance, angle)
        to move the point.
        
        If @pt is at homebase, select an angle from self.midsorted_outer_wall_angles
        to move in.

        If @forward is True, move away from the homebase. Otherwise, towards the homebase.
        """
        direction = 1 if forward else -1

        if (pt == self.homebase).all():
            angle = self.midsorted_outer_wall_angles[self.counter % len(self.midsorted_outer_wall_angles)]
            self.counter += 1
        else:
            towards_x, towards_y = np.array(pt) - np.array(self.homebase)
            angle = np.arctan2(towards_y, towards_x)
        
        return (direction, angle)

    def _push_radially(self, pt: List[float], plevel=False) -> Tuple[float, float]:
        """Push, stay or retreat based on the pressure level, returns a tuple
        (distance, angle) to move the point.
        """
        if plevel == PRESSURE_LO:
            return self._move_radially(pt)
        elif plevel == PRESSURE_MID:
            # stay where we are
            return (0., 0.)
        else:
            return self._move_radially(pt, forward=False)

    def send_to_border(self, unit_id: List[str], soldiers: List[Point], map_states: List[List[int]]) -> List[Tuple[float, float]]:
        """Sends soldiers to consolidate our bolder."""
        return [(0., 0.)] * len(soldiers)

    def play(self, unit_id: List[List[str]], unit_pos: List[List[Point]], map_states: List[List[int]], current_scores: List[int], total_scores: List[int]) -> List[Tuple[float, float]]:
        """Function which based on current game state returns the distance and angle of each unit active on the board

                Args:
                    unit_id (list(list(str))): contains the ids of each player's units (unit_id[player_idx][x])
                    unit_pos (list(list(shapely.geometry.Point))): contains the position of each unit currently present on the map
                                                    (unit_pos[player_idx][x])
                    map_states (list(list(int)): contains the state of each cell, using the x, y coordinate system
                                                    (map_states[x][y])
                    current_scores (list(int)): contains the number of cells currently occupied by each player
                                                    (current_scores[player_idx])
                    total_scores (list(int)): contains the cumulative scores up until the current day
                                                    (total_scores[player_idx]

                Returns:
                    List[Tuple[float, float]]: Return a list of tuples consisting of distance and angle in radians to
                                                move each unit of the player
                """

        self.day_n += 1

        self.map_states = np.array(map_states) - 1

        float_unit_pos = [shapely_pts_to_tuples(pts) for pts in unit_pos]
        self.enemy_offsets = np.array([len(unit_pos[i]) for i in range(4) if i != self.us])
        self.enemy_units = np.concatenate([float_unit_pos[i] for i in range(4) if i != self.us])
        self.our_units = np.array(float_unit_pos[self.us])

<<<<<<< HEAD
        # if self.us == 0:
        #     np.save(open('border.npy', 'wb'), self.get_border())
        #     np.save(open('units.npy', 'wb'), self.out_units)
=======
        self.debug()
        self.debug(f'unit_ids: {unit_id[self.us]}')
        self.debug(f'len(unit_pos): {len(unit_pos[self.us])}, len(unit_ids): {len(unit_id[self.us])}')

        self.d = DensityMap(self.us, float_unit_pos)
        self.debug(f'density map: {self.d.dmap.T}')
        self.debug(f'average neighbor density: {self.d.ndmap.T}')

        # TODO:
        # 1. maybe a template system: specify soldier ids, and logic
        # 2. internally, return ('unit_id', moves), in the end, concatenate all, sort them by unit_id
        #    and transform them to List[Tuple[float, float]]
        # 3. things to think about: is it worth the effort to create this system, given what we want to do?
>>>>>>> b3f1b3f1

        # EARLY GAME: form a 2-layer wall
        if self.day_n <= self.initial_radius:
            self.debug(f'day {self.day_n}: form initial wall')

            while len(unit_id[self.us]) > len(self.target_loc):
                # add new target_locations
                self.target_loc.append(
                    self.order2coord([self.initial_radius, self.midsorted_outer_wall_angles[len(unit_id[self.us]) - 1]]))
        
            return get_moves(shapely_pts_to_tuples(unit_pos[self.us]), self.target_loc)
        elif self.day_n >= self.cb_scheduled[0] and self.day_n < self.cb_scheduled[1]:
            self.debug(f'day {self.day_n}: consoldiate border')

            if self.day_n == self.cb_scheduled[1] - 1:
                self.cb_scheduled += (COOL_DOWN + CB_DURATION)

            return self.send_to_border(unit_id[self.us], unit_pos[self.us], map_states)
        else:
            # MID_GAME: adjust formation based on opponents' positions
            self.debug(f'day {self.day_n}: cool down')

            scout_ids = np.arange(self.num_scouts)

            start = time.time()
            defense_moves = self.push_v2(scout_ids)
            self.debug(f'Defense: {time.time()-start}s')
            
            start = time.time()
            offense_moves = self.move_scouts(scout_ids)
            self.debug(f'Offense: {time.time()-start}s')


            # TODO
            # As a first step, modify the function signatures to take in soldiers
            # merge the returned moves

            return offense_moves + defense_moves

    def order2coord(self, order: Tuple[float, float]) -> Tuple[float, float]:
        """Converts an order, tuple of (dist2homebase, angle), into a coordinate."""
        dist, angle = order
        x = self.homebase[0] + dist * math.cos(angle)
        y = self.homebase[1] + dist * math.sin(angle)
        return (x, y)

    def get_border(self):
        """Get border of our territory"""
        # trace along x axis to find the starting point
        if self.us < 2: # 0, 1
            for i in range(100):
                if self.map_states[i, 99*self.us] != self.us:
                    pt = (i-1, 99*self.us)
                    break
        else: # 2, 3
            for i in range(100):
                if self.map_states[99-i, 99*(3-self.us)] != self.us:
                    pt = (99-i+1, 99*(3-self.us))
                    break

        border = set()
        self._trace_border(pt, border)
        return np.array(list(border))

    def _trace_border(self, curr_pt, border_pts):
        """From a point, recurse through neighbors to find all border cells"""
        if curr_pt in border_pts:
            return
        else:
            border_pts.add(curr_pt)

        # check all 8 neighbors
        xmax, ymax = self.map_states.shape
        for x in range(3):
            for y in range(3):
                neighbor = (max(min(curr_pt[0]-1+x, xmax-1), 0), 
                            max(min(curr_pt[1]-1+y, ymax-1), 0))
                if neighbor != curr_pt and self._on_border((neighbor)):
                    self._trace_border(neighbor, border_pts)

    def _on_border(self, pt):
        """Check if given point is on the border"""
        # currently ignoring disputed cells
        if self.map_states[pt] != self.us: 
            return False

        xmax, ymax = self.map_states.shape
        neighbors = np.array([[min(pt[0]+1, xmax-1), pt[1]], 
            [max(pt[0]-1, 0), pt[1]],
            [pt[0], min(pt[1]+1, ymax-1)],
            [pt[0], max(pt[1]-1, 0)]])
        return any(self.map_states[neighbors[:, 0], neighbors[:, 1]] != self.us)

    def _explore(self, scout_unit, enemy_clusters, ally_clusters):
        homebase_force = inverse_force((scout_unit - self.homebase).reshape(1, 2))
        force = exploration_force(scout_unit, enemy_clusters, ally_pts=ally_clusters) \
            + SCOUT_BORDER_SCALE * border_repulsion(scout_unit, xmax=self.map_states.shape[0], ymax=self.map_states.shape[1]) \
            + SCOUT_HOMEBASE_SCALE * homebase_force
        return np.array([1, np.arctan2(force[1], force[0])])

    def _get_clusters(self, ally_units):
        # keep this incase we need it later
        # enemy_k = min(50, math.ceil(self.enemy_units.shape[0]/2))
        # enemy_clusters = KMeans(n_clusters=enemy_k).fit(self.enemy_units).cluster_centers_
        # ally_k = min(15, math.ceil(ally_units.shape[0]/2))
        # ally_clusters = KMeans(n_clusters=ally_k).fit(ally_units).cluster_centers_

        # change to random selection to speed up
        enemy_clusters = self.enemy_units[np.random.choice(np.arange(self.enemy_units.shape[0]), min(self.enemy_units.shape[0], 50), replace=False)]
        ally_clusters = ally_units[np.random.choice(np.arange(ally_units.shape[0]), min(ally_units.shape[0], 15), replace=False)]
        return enemy_clusters, ally_clusters

    def move_scouts(self, scout_ids):
        scout_units = self.our_units[scout_ids]
        scout_moves = np.zeros_like(scout_units, dtype=float)
        # safety check
        ally_units = np.delete(self.our_units, scout_ids, axis=0)
        ally_dist = ((scout_units.reshape(-1, 1, 2) - ally_units.reshape(1, -1, 2)) ** 2).sum(axis=2)
        min_ally_id = ally_dist.argmin(axis=1)
        min_enemy_dist = ((scout_units.reshape(-1, 1, 2) - self.enemy_units.reshape(1, -1, 2)) ** 2).sum(axis=2).min(axis=1)

        enemy_clusters, ally_clusters = self._get_clusters(ally_units)
        for i in range(scout_units.shape[0]):
            if ally_dist[i, min_ally_id[i]] >= min_enemy_dist[i] * 2:
                # retreat
                to_x, to_y = ally_units[min_ally_id[i]] - scout_units[i]
                scout_moves[i] = np.array([1, np.arctan2(to_y, to_x)])
            else:
                # explore
                scout_moves[i] = self._explore(scout_units[i], enemy_clusters, ally_clusters)

        return ndarray_to_moves(scout_moves)


# -----------------------------------------------------------------------------
#   Force (NumPy)
# -----------------------------------------------------------------------------
def exploration_force(curr_pt, enemy_pts, ally_pts=None):
    if ally_pts is None:
        ally_force = 0
    else:
        ally_v = curr_pt - ally_pts
        ally_force = inverse_force(ally_v)
    enemy_v = curr_pt - enemy_pts
    enemy_force = inverse_force(enemy_v)
    return ally_force + SCOUT_ENEMY_SCALE * enemy_force

def border_repulsion(curr_pt, xmax, ymax):
    border_pts = np.array([[0, curr_pt[1]], [xmax, curr_pt[1]], [curr_pt[0], 0], [curr_pt[0], ymax]])
    border_v = curr_pt - border_pts
    return inverse_force(border_v)

def inverse_force(v):
    mag = np.sqrt((v ** 2).sum(axis=1, keepdims=True))
    force = (v / (mag+1e-7) / (mag+1e-7)).sum(axis=0)
    return force


# -----------------------------------------------------------------------------
#   Force
# -----------------------------------------------------------------------------
# NOTE: The code below are referenced from Group 4

def force_vec(p1: Tuple[float, float], p2: Tuple[float, float]) -> Tuple[List[float], float]:
    v = np.array(p1) - np.array(p2)
    mag = np.linalg.norm(v)
    unit = v / mag
    return unit, mag

def repelling_force(p1: Tuple[float, float], p2: Tuple[float, float]) -> List[float]:
    dir, mag = force_vec(p1, p2)
    # Inverse magnitude: closer things apply greater force
    return dir * 1 / (mag)

def repelling_force_sum(pts: List[Tuple[float, float]], receiver: Tuple[float, float]) -> List[float]:
    return np.add.reduce([repelling_force(receiver, x) for x in pts])

def reactive_force(fvec: List[float]) -> List[float]:
    return fvec * (-1.)

def attractive_force(p1: Tuple[float, float], p2: Tuple[float, float]) -> List[float]:
    return reactive_force(repelling_force(p1, p2))

def get_pressure_level(force: List[float]) -> int:
    p = np.linalg.norm(force)

    if p <= PRESSURE_LO_THRESHOLD:
        return PRESSURE_LO
    elif p > PRESSURE_LO_THRESHOLD and p < PRESSURE_HI_THRESHOLD:
        return PRESSURE_MID
    else:
        return PRESSURE_HI


# -----------------------------------------------------------------------------
#   Helper functions
# -----------------------------------------------------------------------------

def get_moves(unit_pos: List[Tuple[float, float]], target_loc: List[Tuple[float, float]]) -> List[Tuple[float, float]]:
    """Returns a list of 2-tuple (dist, angle) required to move a list of points
    from @unit_pos to @target_loc.
    """
    assert len(unit_pos) == len(target_loc), "get_moves: unit_pos and target_loc array length not the same"
    np_unit_pos = np.array(unit_pos, dtype=float)
    np_target_loc = np.array(target_loc, dtype=float)

    cord_diff = np_target_loc - np_unit_pos
    cord_diff_x = cord_diff[:, 0]
    cord_diff_y = cord_diff[:, 1]

    move_dist = np.linalg.norm(cord_diff, axis=1)
    move_dist[move_dist > 1] = 1.0
    move_angle = np.arctan2(cord_diff_y, cord_diff_x)
    
    move_arr = list(zip(move_dist, move_angle))
    return move_arr


def shapely_pts_to_tuples(points: List[Point]) -> List[Tuple[float, float]]:
    """Converts a list of shapely.geometry.Point into a list of 2-tuple of floats."""
    return list(map(shapely_pt_to_tuple, points))


def shapely_pt_to_tuple(point: Point) -> Tuple[float, float]:
    """Converts a shapely.geometry.Point into a 2-tuple of floats."""
    return ( float(point.x), float(point.y) )


def midsort(arr: List[float]) -> List[float]:
    """Sorts an array by repeatedly selecting the midpoints."""
    n = len(arr)
    if n <= 2:
        return arr

    first_elem_added = False
    prev_midpoints = [0, n - 1]
    midsorted_arr = []

    while len(prev_midpoints) < n:
        curr_midpoints = []

        for i, (left_pt, right_pt) in enumerate(zip(prev_midpoints, prev_midpoints[1:])):
            mid_pt = (left_pt + right_pt) // 2

            if mid_pt != left_pt or mid_pt == 0:
                curr_midpoints.extend([left_pt, mid_pt])
                midsorted_arr.append(arr[mid_pt])

                if mid_pt == 0:
                    first_elem_added = True
            else:
                curr_midpoints.append(left_pt)

            if i == len(prev_midpoints) - 2:
                curr_midpoints.append(right_pt)

        prev_midpoints = curr_midpoints

    # add the LAST element in the original @arr
    if not first_elem_added:
        midsorted_arr.append(arr[0])
        
    midsorted_arr.append(arr[-1])

    return midsorted_arr


def get_base_angles(player_idx: int) -> Tuple[float, float]:
    """
    Returns the angles in radians of the two edges around player @player_idx's homebase.

    Example:

        The map of the voronoi game is a 100 * 100 grid. From the top left going
        counter-clockwise are player p1 (index: 0), p2 (1), p3 (2), p4 (3).

        Below is a visualization of player 3's base angles.
        
            (base angle - pi/2) 
                ^
                | 
                |     
                -------> (base angle)
                    pi/2 * (1 - player_index)
              p2
    """
    base = (1 - player_idx) * math.pi / 2

    return base, base - math.pi / 2

def ndarray_to_moves(moves: List[List[float]]) -> List[Tuple[float, float]]:
    """Converts numpy adarray into list of 2-tuple of floats.
    
    Only 2-tuple of floats are accepted as valid actions by the simulator.
    """
    return list(map(tuple, moves))<|MERGE_RESOLUTION|>--- conflicted
+++ resolved
@@ -357,11 +357,10 @@
         self.enemy_units = np.concatenate([float_unit_pos[i] for i in range(4) if i != self.us])
         self.our_units = np.array(float_unit_pos[self.us])
 
-<<<<<<< HEAD
         # if self.us == 0:
         #     np.save(open('border.npy', 'wb'), self.get_border())
         #     np.save(open('units.npy', 'wb'), self.out_units)
-=======
+
         self.debug()
         self.debug(f'unit_ids: {unit_id[self.us]}')
         self.debug(f'len(unit_pos): {len(unit_pos[self.us])}, len(unit_ids): {len(unit_id[self.us])}')
@@ -375,7 +374,6 @@
         # 2. internally, return ('unit_id', moves), in the end, concatenate all, sort them by unit_id
         #    and transform them to List[Tuple[float, float]]
         # 3. things to think about: is it worth the effort to create this system, given what we want to do?
->>>>>>> b3f1b3f1
 
         # EARLY GAME: form a 2-layer wall
         if self.day_n <= self.initial_radius:
